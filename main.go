package main

import (
	"bytes"
	"encoding/base64"
	"encoding/hex"
	"encoding/json"
	"flag"
	"fmt"
	"math/rand"
	"net"
	"net/netip"
	"os"
	"os/exec"
	"os/signal"
	"runtime"
	"strconv"
	"strings"
	"syscall"
	"time"

	"github.com/fosrl/newt/docker"
	"github.com/fosrl/newt/logger"
	"github.com/fosrl/newt/proxy"
	"github.com/fosrl/newt/websocket"
	"github.com/fosrl/newt/wg"
	"github.com/fosrl/newt/wgtester"

	"golang.org/x/net/icmp"
	"golang.org/x/net/ipv4"
	"golang.zx2c4.com/wireguard/conn"
	"golang.zx2c4.com/wireguard/device"
	"golang.zx2c4.com/wireguard/tun"
	"golang.zx2c4.com/wireguard/tun/netstack"
	"golang.zx2c4.com/wireguard/wgctrl/wgtypes"
)

type WgData struct {
	Endpoint  string        `json:"endpoint"`
	PublicKey string        `json:"publicKey"`
	ServerIP  string        `json:"serverIP"`
	TunnelIP  string        `json:"tunnelIP"`
	Targets   TargetsByType `json:"targets"`
}

type TargetsByType struct {
	UDP []string `json:"udp"`
	TCP []string `json:"tcp"`
}

type TargetData struct {
	Targets []string `json:"targets"`
}

func fixKey(key string) string {
	// Remove any whitespace
	key = strings.TrimSpace(key)

	// Decode from base64
	decoded, err := base64.StdEncoding.DecodeString(key)
	if err != nil {
<<<<<<< HEAD
		logger.Fatal("Error decoding base64")
=======
		logger.Fatal("Error decoding base64: %v", err)
>>>>>>> acab633d
	}

	// Convert to hex
	return hex.EncodeToString(decoded)
}

func ping(tnet *netstack.Net, dst string) error {
	logger.Info("Pinging %s", dst)
	socket, err := tnet.Dial("ping4", dst)
	if err != nil {
		return fmt.Errorf("failed to create ICMP socket: %w", err)
	}
	defer socket.Close()

	requestPing := icmp.Echo{
		Seq:  rand.Intn(1 << 16),
		Data: []byte("gopher burrow"),
	}

	icmpBytes, err := (&icmp.Message{Type: ipv4.ICMPTypeEcho, Code: 0, Body: &requestPing}).Marshal(nil)
	if err != nil {
		return fmt.Errorf("failed to marshal ICMP message: %w", err)
	}

	if err := socket.SetReadDeadline(time.Now().Add(time.Second * 10)); err != nil {
		return fmt.Errorf("failed to set read deadline: %w", err)
	}

	start := time.Now()
	_, err = socket.Write(icmpBytes)
	if err != nil {
		return fmt.Errorf("failed to write ICMP packet: %w", err)
	}

	n, err := socket.Read(icmpBytes[:])
	if err != nil {
		return fmt.Errorf("failed to read ICMP packet: %w", err)
	}

	replyPacket, err := icmp.ParseMessage(1, icmpBytes[:n])
	if err != nil {
		return fmt.Errorf("failed to parse ICMP packet: %w", err)
	}

	replyPing, ok := replyPacket.Body.(*icmp.Echo)
	if !ok {
		return fmt.Errorf("invalid reply type: got %T, want *icmp.Echo", replyPacket.Body)
	}

	if !bytes.Equal(replyPing.Data, requestPing.Data) || replyPing.Seq != requestPing.Seq {
		return fmt.Errorf("invalid ping reply: got seq=%d data=%q, want seq=%d data=%q",
			replyPing.Seq, replyPing.Data, requestPing.Seq, requestPing.Data)
	}

	logger.Info("Ping latency: %v", time.Since(start))
	return nil
}

func startPingCheck(tnet *netstack.Net, serverIP string, stopChan chan struct{}) {
	initialInterval := 10 * time.Second
	maxInterval := 60 * time.Second
	currentInterval := initialInterval
	consecutiveFailures := 0

	ticker := time.NewTicker(currentInterval)
	defer ticker.Stop()

	go func() {
		for {
			select {
			case <-ticker.C:
				err := ping(tnet, serverIP)
				if err != nil {
					consecutiveFailures++
					logger.Warn("Periodic ping failed (%d consecutive failures): %v",
						consecutiveFailures, err)
					logger.Warn("HINT: Do you have UDP port 51820 (or the port in config.yml) open on your Pangolin server?")

					// Increase interval if we have consistent failures, with a maximum cap
					if consecutiveFailures >= 3 && currentInterval < maxInterval {
						// Increase by 50% each time, up to the maximum
						currentInterval = time.Duration(float64(currentInterval) * 1.5)
						if currentInterval > maxInterval {
							currentInterval = maxInterval
						}
						ticker.Reset(currentInterval)
						logger.Info("Increased ping check interval to %v due to consecutive failures",
							currentInterval)
					}
				} else {
					// On success, if we've backed off, gradually return to normal interval
					if currentInterval > initialInterval {
						currentInterval = time.Duration(float64(currentInterval) * 0.8)
						if currentInterval < initialInterval {
							currentInterval = initialInterval
						}
						ticker.Reset(currentInterval)
						logger.Info("Decreased ping check interval to %v after successful ping",
							currentInterval)
					}
					consecutiveFailures = 0
				}
			case <-stopChan:
				logger.Info("Stopping ping check")
				return
			}
		}
	}()
}

// Function to track connection status and trigger reconnection as needed
func monitorConnectionStatus(tnet *netstack.Net, serverIP string, client *websocket.Client) {
	const checkInterval = 30 * time.Second
	connectionLost := false
	ticker := time.NewTicker(checkInterval)
	defer ticker.Stop()

	for {
		select {
		case <-ticker.C:
			// Try a ping to see if connection is alive
			err := ping(tnet, serverIP)

			if err != nil && !connectionLost {
				// We just lost connection
				connectionLost = true
				logger.Warn("Connection to server lost. Continuous reconnection attempts will be made.")

				// Notify the user they might need to check their network
				logger.Warn("Please check your internet connection and ensure the Pangolin server is online.")
				logger.Warn("Newt will continue reconnection attempts automatically when connectivity is restored.")
			} else if err == nil && connectionLost {
				// Connection has been restored
				connectionLost = false
				logger.Info("Connection to server restored!")

				// Tell the server we're back
				err := client.SendMessage("newt/wg/register", map[string]interface{}{
					"publicKey": privateKey.PublicKey().String(),
				})

				if err != nil {
					logger.Error("Failed to send registration message after reconnection: %v", err)
				} else {
					logger.Info("Successfully re-registered with server after reconnection")
				}
			}
		}
	}
}

func pingWithRetry(tnet *netstack.Net, dst string) error {
	const (
		initialMaxAttempts = 15
		initialRetryDelay  = 2 * time.Second
		maxRetryDelay      = 60 * time.Second // Cap the maximum delay
	)

	attempt := 1
	retryDelay := initialRetryDelay

	// First try with the initial parameters
	logger.Info("Ping attempt %d", attempt)
	if err := ping(tnet, dst); err == nil {
		// Successful ping
		return nil
	} else {
		logger.Warn("Ping attempt %d failed: %v", attempt, err)
	}

	// Start a goroutine that will attempt pings indefinitely with increasing delays
	go func() {
		attempt = 2 // Continue from attempt 2

		for {
			logger.Info("Ping attempt %d", attempt)

			if err := ping(tnet, dst); err != nil {
				logger.Warn("Ping attempt %d failed: %v", attempt, err)

				// Increase delay after certain thresholds but cap it
				if attempt%5 == 0 && retryDelay < maxRetryDelay {
					retryDelay = time.Duration(float64(retryDelay) * 1.5)
					if retryDelay > maxRetryDelay {
						retryDelay = maxRetryDelay
					}
					logger.Info("Increasing ping retry delay to %v", retryDelay)
				}

				time.Sleep(retryDelay)
				attempt++
			} else {
				// Successful ping
				logger.Info("Ping succeeded after %d attempts", attempt)
				return
			}
		}
	}()

	// Return an error for the first batch of attempts (to maintain compatibility with existing code)
	return fmt.Errorf("initial ping attempts failed, continuing in background")
}

func parseLogLevel(level string) logger.LogLevel {
	switch strings.ToUpper(level) {
	case "DEBUG":
		return logger.DEBUG
	case "INFO":
		return logger.INFO
	case "WARN":
		return logger.WARN
	case "ERROR":
		return logger.ERROR
	case "FATAL":
		return logger.FATAL
	default:
		return logger.INFO // default to INFO if invalid level provided
	}
}

func mapToWireGuardLogLevel(level logger.LogLevel) int {
	switch level {
	case logger.DEBUG:
		return device.LogLevelVerbose
	// case logger.INFO:
	// return device.LogLevel
	case logger.WARN:
		return device.LogLevelError
	case logger.ERROR, logger.FATAL:
		return device.LogLevelSilent
	default:
		return device.LogLevelSilent
	}
}

func resolveDomain(domain string) (string, error) {
	// Check if there's a port in the domain
	host, port, err := net.SplitHostPort(domain)
	if err != nil {
		// No port found, use the domain as is
		host = domain
		port = ""
	}

	// Remove any protocol prefix if present
	if strings.HasPrefix(host, "http://") {
		host = strings.TrimPrefix(host, "http://")
	} else if strings.HasPrefix(host, "https://") {
		host = strings.TrimPrefix(host, "https://")
	}

	// if there are any trailing slashes, remove them
	host = strings.TrimSuffix(host, "/")

	// Lookup IP addresses
	ips, err := net.LookupIP(host)
	if err != nil {
		return "", fmt.Errorf("DNS lookup failed: %v", err)
	}

	if len(ips) == 0 {
		return "", fmt.Errorf("no IP addresses found for domain %s", host)
	}

	// Get the first IPv4 address if available
	var ipAddr string
	for _, ip := range ips {
		if ipv4 := ip.To4(); ipv4 != nil {
			ipAddr = ipv4.String()
			break
		}
	}

	// If no IPv4 found, use the first IP (might be IPv6)
	if ipAddr == "" {
		ipAddr = ips[0].String()
	}

	// Add port back if it existed
	if port != "" {
		ipAddr = net.JoinHostPort(ipAddr, port)
	}

	return ipAddr, nil
}

var (
<<<<<<< HEAD
	endpoint             string
	id                   string
	secret               string
	mtu                  string
	mtuInt               int
	dns                  string
	privateKey           wgtypes.Key
	err                  error
	logLevel             string
	updownScript         string
	interfaceName        string
	generateAndSaveKeyTo string
	rm                   bool
	acceptClients        bool
=======
	endpoint      string
	id            string
	secret        string
	mtu           string
	mtuInt        int
	dns           string
	privateKey    wgtypes.Key
	err           error
	logLevel      string
	updownScript  string
	tlsPrivateKey string
	dockerSocket  string
>>>>>>> acab633d
)

func main() {
	// if PANGOLIN_ENDPOINT, NEWT_ID, and NEWT_SECRET are set as environment variables, they will be used as default values
	endpoint = os.Getenv("PANGOLIN_ENDPOINT")
	id = os.Getenv("NEWT_ID")
	secret = os.Getenv("NEWT_SECRET")
	mtu = os.Getenv("MTU")
	dns = os.Getenv("DNS")
	logLevel = os.Getenv("LOG_LEVEL")
	updownScript = os.Getenv("UPDOWN_SCRIPT")
<<<<<<< HEAD
	interfaceName = os.Getenv("INTERFACE")
	generateAndSaveKeyTo = os.Getenv("GENERATE_AND_SAVE_KEY_TO")
	rm = os.Getenv("RM") == "true"
	acceptClients = os.Getenv("ACCEPT_CLIENTS") == "true"
=======
	tlsPrivateKey = os.Getenv("TLS_CLIENT_CERT")
	dockerSocket = os.Getenv("DOCKER_SOCKET")
>>>>>>> acab633d

	if endpoint == "" {
		flag.StringVar(&endpoint, "endpoint", "", "Endpoint of your pangolin server")
	}
	if id == "" {
		flag.StringVar(&id, "id", "", "Newt ID")
	}
	if secret == "" {
		flag.StringVar(&secret, "secret", "", "Newt secret")
	}
	if mtu == "" {
		flag.StringVar(&mtu, "mtu", "1280", "MTU to use")
	}
	if dns == "" {
		flag.StringVar(&dns, "dns", "8.8.8.8", "DNS server to use")
	}
	if logLevel == "" {
		flag.StringVar(&logLevel, "log-level", "INFO", "Log level (DEBUG, INFO, WARN, ERROR, FATAL)")
	}
	if updownScript == "" {
		flag.StringVar(&updownScript, "updown", "", "Path to updown script to be called when targets are added or removed")
	}
<<<<<<< HEAD
	if interfaceName == "" {
		flag.StringVar(&interfaceName, "interface", "wg1", "Name of the WireGuard interface")
	}
	if generateAndSaveKeyTo == "" {
		flag.StringVar(&generateAndSaveKeyTo, "generateAndSaveKeyTo", "/tmp/newtkey", "Path to save generated private key")
	}
	flag.BoolVar(&rm, "rm", false, "Remove the WireGuard interface")
	flag.BoolVar(&acceptClients, "accept-clients", false, "Accept clients on the WireGuard interface")
=======
	if tlsPrivateKey == "" {
		flag.StringVar(&tlsPrivateKey, "tls-client-cert", "", "Path to client certificate used for mTLS")
	}
	if dockerSocket == "" {
		flag.StringVar(&dockerSocket, "docker-socket", "", "Path to Docker socket (typically /var/run/docker.sock)")
	}
>>>>>>> acab633d

	// do a --version check
	version := flag.Bool("version", false, "Print the version")

	flag.Parse()

	newtVersion := "Newt version replaceme"
	if *version {
		fmt.Println(newtVersion)
		os.Exit(0)
	} else {
		logger.Info(newtVersion)
	}

	logger.Init()
	loggerLevel := parseLogLevel(logLevel)
	logger.GetLogger().SetLevel(parseLogLevel(logLevel))

	// parse the mtu string into an int
	mtuInt, err = strconv.Atoi(mtu)
	if err != nil {
		logger.Fatal("Failed to parse MTU: %v", err)
	}

	privateKey, err = wgtypes.GeneratePrivateKey()
	if err != nil {
		logger.Fatal("Failed to generate private key: %v", err)
	}
	var opt websocket.ClientOption
	if tlsPrivateKey != "" {
		opt = websocket.WithTLSConfig(tlsPrivateKey)
	}
	// Create a new client
	client, err := websocket.NewClient(
		id,     // CLI arg takes precedence
		secret, // CLI arg takes precedence
		endpoint,
		opt,
	)
	if err != nil {
		logger.Fatal("Failed to create client: %v", err)
	}

	var wgService *wg.WireGuardService
	// Create TUN device and network stack
	var tun tun.Device
	var tnet *netstack.Net
	var dev *device.Device
	var pm *proxy.ProxyManager
	var connected bool
	var wgData WgData
	var wgTesterServer *wgtester.Server

	if acceptClients {
		// make sure we are running on linux
		if runtime.GOOS != "linux" {
			logger.Fatal("Tunnel management is only supported on Linux right now!")
			os.Exit(1)
		}

		var host = endpoint
		if strings.HasPrefix(host, "http://") {
			host = strings.TrimPrefix(host, "http://")
		} else if strings.HasPrefix(host, "https://") {
			host = strings.TrimPrefix(host, "https://")
		}

		host = strings.TrimSuffix(host, "/")

		// Create WireGuard service
		wgService, err = wg.NewWireGuardService(interfaceName, mtuInt, generateAndSaveKeyTo, host, id, client)
		if err != nil {
			logger.Fatal("Failed to create WireGuard service: %v", err)
		}
		defer wgService.Close(rm)

		wgTesterServer = wgtester.NewServer("0.0.0.0", wgService.Port, id) // TODO: maybe make this the same ip of the wg server?
		err := wgTesterServer.Start()
		if err != nil {
			logger.Error("Failed to start WireGuard tester server: %v", err)
		} else {
			// Make sure to stop the server on exit
			defer wgTesterServer.Stop()
		}
	}

	client.RegisterHandler("newt/terminate", func(msg websocket.WSMessage) {
		logger.Info("Received terminate message")
		if pm != nil {
			pm.Stop()
		}
		if dev != nil {
			dev.Close()
		}
		client.Close()
	})

	pingStopChan := make(chan struct{})
	defer close(pingStopChan)

	// Register handlers for different message types
	client.RegisterHandler("newt/wg/connect", func(msg websocket.WSMessage) {
		logger.Info("Received registration message")

		if connected {
			logger.Info("Already connected! But I will send a ping anyway...")
			// Even if pingWithRetry returns an error, it will continue trying in the background
			_ = pingWithRetry(tnet, wgData.ServerIP) // Ignoring initial error as pings will continue
			return
		}

		jsonData, err := json.Marshal(msg.Data)
		if err != nil {
			logger.Info("Error marshaling data: %v", err)
			return
		}

		if err := json.Unmarshal(jsonData, &wgData); err != nil {
			logger.Info("Error unmarshaling target data: %v", err)
			return
		}

		if wgService != nil {
			wgService.SetServerPubKey(wgData.PublicKey)
		}

		logger.Info("Received: %+v", msg)
		tun, tnet, err = netstack.CreateNetTUN(
			[]netip.Addr{netip.MustParseAddr(wgData.TunnelIP)},
			[]netip.Addr{netip.MustParseAddr(dns)},
			mtuInt)
		if err != nil {
			logger.Error("Failed to create TUN device: %v", err)
		}

		// Create WireGuard device
		dev = device.NewDevice(tun, conn.NewDefaultBind(), device.NewLogger(
			mapToWireGuardLogLevel(loggerLevel),
			"wireguard: ",
		))

		endpoint, err := resolveDomain(wgData.Endpoint)
		if err != nil {
			logger.Error("Failed to resolve endpoint: %v", err)
			return
		}

		// Configure WireGuard
		config := fmt.Sprintf(`private_key=%s
public_key=%s
allowed_ip=%s/32
endpoint=%s
persistent_keepalive_interval=5`, fixKey(privateKey.String()), fixKey(wgData.PublicKey), wgData.ServerIP, endpoint)

		err = dev.IpcSet(config)
		if err != nil {
			logger.Error("Failed to configure WireGuard device: %v", err)
		}

		// Bring up the device
		err = dev.Up()
		if err != nil {
			logger.Error("Failed to bring up WireGuard device: %v", err)
		}

		logger.Info("WireGuard device created. Lets ping the server now...")

		// Even if pingWithRetry returns an error, it will continue trying in the background
		_ = pingWithRetry(tnet, wgData.ServerIP)

		// Always mark as connected and start the proxy manager regardless of initial ping result
		// as the pings will continue in the background
		if !connected {
			logger.Info("Starting ping check")
			startPingCheck(tnet, wgData.ServerIP, pingStopChan)

			// Start connection monitoring in a separate goroutine
			go monitorConnectionStatus(tnet, wgData.ServerIP, client)
		}

		// Create proxy manager
		pm = proxy.NewProxyManager(tnet)

		connected = true

		// add the targets if there are any
		if len(wgData.Targets.TCP) > 0 {
			updateTargets(pm, "add", wgData.TunnelIP, "tcp", TargetData{Targets: wgData.Targets.TCP})
		}

		if len(wgData.Targets.UDP) > 0 {
			updateTargets(pm, "add", wgData.TunnelIP, "udp", TargetData{Targets: wgData.Targets.UDP})
		}

		// first make sure the wpgService has a port
		if wgService != nil {
			// add a udp proxy for localost and the wgService port
			// TODO: make sure this port is not used in a target
			pm.AddTarget("udp", wgData.TunnelIP, int(wgService.Port), fmt.Sprintf("127.0.0.1:%d", wgService.Port))
		}

		err = pm.Start()
		if err != nil {
			logger.Error("Failed to start proxy manager: %v", err)
		}
	})

	client.RegisterHandler("newt/tcp/add", func(msg websocket.WSMessage) {
		logger.Info("Received: %+v", msg)

		// if there is no wgData or pm, we can't add targets
		if wgData.TunnelIP == "" || pm == nil {
			logger.Info("No tunnel IP or proxy manager available")
			return
		}

		targetData, err := parseTargetData(msg.Data)
		if err != nil {
			logger.Info("Error parsing target data: %v", err)
			return
		}

		if len(targetData.Targets) > 0 {
			updateTargets(pm, "add", wgData.TunnelIP, "tcp", targetData)
		}
	})

	client.RegisterHandler("newt/udp/add", func(msg websocket.WSMessage) {
		logger.Info("Received: %+v", msg)

		// if there is no wgData or pm, we can't add targets
		if wgData.TunnelIP == "" || pm == nil {
			logger.Info("No tunnel IP or proxy manager available")
			return
		}

		targetData, err := parseTargetData(msg.Data)
		if err != nil {
			logger.Info("Error parsing target data: %v", err)
			return
		}

		if len(targetData.Targets) > 0 {
			updateTargets(pm, "add", wgData.TunnelIP, "udp", targetData)
		}
	})

	client.RegisterHandler("newt/udp/remove", func(msg websocket.WSMessage) {
		logger.Info("Received: %+v", msg)

		// if there is no wgData or pm, we can't add targets
		if wgData.TunnelIP == "" || pm == nil {
			logger.Info("No tunnel IP or proxy manager available")
			return
		}

		targetData, err := parseTargetData(msg.Data)
		if err != nil {
			logger.Info("Error parsing target data: %v", err)
			return
		}

		if len(targetData.Targets) > 0 {
			updateTargets(pm, "remove", wgData.TunnelIP, "udp", targetData)
		}
	})

	client.RegisterHandler("newt/tcp/remove", func(msg websocket.WSMessage) {
		logger.Info("Received: %+v", msg)

		// if there is no wgData or pm, we can't add targets
		if wgData.TunnelIP == "" || pm == nil {
			logger.Info("No tunnel IP or proxy manager available")
			return
		}

		targetData, err := parseTargetData(msg.Data)
		if err != nil {
			logger.Info("Error parsing target data: %v", err)
			return
		}

		if len(targetData.Targets) > 0 {
			updateTargets(pm, "remove", wgData.TunnelIP, "tcp", targetData)
		}
	})

	// Register handler for Docker socket check
	client.RegisterHandler("newt/socket/check", func(msg websocket.WSMessage) {
		logger.Info("Received Docker socket check request")

		if dockerSocket == "" {
			logger.Info("Docker socket path is not set")
			err := client.SendMessage("newt/socket/status", map[string]interface{}{
				"available":  false,
				"socketPath": dockerSocket,
			})
			if err != nil {
				logger.Error("Failed to send Docker socket check response: %v", err)
			}
			return
		}

		// Check if Docker socket is available
		isAvailable := docker.CheckSocket(dockerSocket)

		// Send response back to server
		err := client.SendMessage("newt/socket/status", map[string]interface{}{
			"available":  isAvailable,
			"socketPath": dockerSocket,
		})
		if err != nil {
			logger.Error("Failed to send Docker socket check response: %v", err)
		} else {
			logger.Info("Docker socket check response sent: available=%t", isAvailable)
		}
	})

	// Register handler for Docker container listing
	client.RegisterHandler("newt/socket/fetch", func(msg websocket.WSMessage) {
		logger.Info("Received Docker container fetch request")

		if dockerSocket == "" {
			logger.Info("Docker socket path is not set")
			return
		}

		// List Docker containers
		containers, err := docker.ListContainers(dockerSocket)
		if err != nil {
			logger.Error("Failed to list Docker containers: %v", err)
			return
		}

		// Send container list back to server
		err = client.SendMessage("newt/socket/containers", map[string]interface{}{
			"containers": containers,
		})
		if err != nil {
			logger.Error("Failed to send Docker container list: %v", err)
		} else {
			logger.Info("Docker container list sent, count: %d", len(containers))
		}
	})

	client.OnConnect(func() error {
		publicKey := privateKey.PublicKey()
		logger.Debug("Public key: %s", publicKey)

		err := client.SendMessage("newt/wg/register", map[string]interface{}{
			"publicKey": publicKey.String(),
		})
		if err != nil {
			logger.Error("Failed to send registration message: %v", err)
			return err
		}

		if wgService != nil {
			wgService.LoadRemoteConfig()
		}

		logger.Info("Sent registration message")
		return nil
	})

	client.OnTokenUpdate(func(token string) {
		if wgService != nil {
			wgService.SetToken(token)
		}
	})

	// Connect to the WebSocket server
	if err := client.Connect(); err != nil {
		logger.Fatal("Failed to connect to server: %v", err)
	}
	defer client.Close()

	// Wait for interrupt signal
	sigCh := make(chan os.Signal, 1)
	signal.Notify(sigCh, syscall.SIGINT, syscall.SIGTERM)
	sigReceived := <-sigCh

<<<<<<< HEAD
	dev.Close()

	if wgService != nil {
		wgService.Close(rm)
	}

	if wgTesterServer != nil {
		wgTesterServer.Stop()
	}

	if pm != nil {
		pm.Stop()
	}

	if client != nil {
		client.Close()
	}
	logger.Info("Exiting...")
	os.Exit(0)
=======
	// Cleanup
	logger.Info("Received %s signal, stopping", sigReceived.String())
	if dev != nil {
		dev.Close()
	}
>>>>>>> acab633d
}

func parseTargetData(data interface{}) (TargetData, error) {
	var targetData TargetData
	jsonData, err := json.Marshal(data)
	if err != nil {
		logger.Info("Error marshaling data: %v", err)
		return targetData, err
	}

	if err := json.Unmarshal(jsonData, &targetData); err != nil {
		logger.Info("Error unmarshaling target data: %v", err)
		return targetData, err
	}
	return targetData, nil
}

func updateTargets(pm *proxy.ProxyManager, action string, tunnelIP string, proto string, targetData TargetData) error {
	for _, t := range targetData.Targets {
		// Split the first number off of the target with : separator and use as the port
		parts := strings.Split(t, ":")
		if len(parts) != 3 {
			logger.Info("Invalid target format: %s", t)
			continue
		}

		// Get the port as an int
		port := 0
		_, err := fmt.Sscanf(parts[0], "%d", &port)
		if err != nil {
			logger.Info("Invalid port: %s", parts[0])
			continue
		}

		if action == "add" {
			target := parts[1] + ":" + parts[2]

			// Call updown script if provided
			processedTarget := target
			if updownScript != "" {
				newTarget, err := executeUpdownScript(action, proto, target)
				if err != nil {
					logger.Warn("Updown script error: %v", err)
				} else if newTarget != "" {
					processedTarget = newTarget
				}
			}

			// Only remove the specific target if it exists
			err := pm.RemoveTarget(proto, tunnelIP, port)
			if err != nil {
				// Ignore "target not found" errors as this is expected for new targets
				if !strings.Contains(err.Error(), "target not found") {
					logger.Error("Failed to remove existing target: %v", err)
				}
			}

			// Add the new target
			pm.AddTarget(proto, tunnelIP, port, processedTarget)

		} else if action == "remove" {
			logger.Info("Removing target with port %d", port)

			target := parts[1] + ":" + parts[2]

			// Call updown script if provided
			if updownScript != "" {
				_, err := executeUpdownScript(action, proto, target)
				if err != nil {
					logger.Warn("Updown script error: %v", err)
				}
			}

			err := pm.RemoveTarget(proto, tunnelIP, port)
			if err != nil {
				logger.Error("Failed to remove target: %v", err)
				return err
			}
		}
	}

	return nil
}

func executeUpdownScript(action, proto, target string) (string, error) {
	if updownScript == "" {
		return target, nil
	}

	// Split the updownScript in case it contains spaces (like "/usr/bin/python3 script.py")
	parts := strings.Fields(updownScript)
	if len(parts) == 0 {
		return target, fmt.Errorf("invalid updown script command")
	}

	var cmd *exec.Cmd
	if len(parts) == 1 {
		// If it's a single executable
		logger.Info("Executing updown script: %s %s %s %s", updownScript, action, proto, target)
		cmd = exec.Command(parts[0], action, proto, target)
	} else {
		// If it includes interpreter and script
		args := append(parts[1:], action, proto, target)
		logger.Info("Executing updown script: %s %s %s %s %s", parts[0], strings.Join(parts[1:], " "), action, proto, target)
		cmd = exec.Command(parts[0], args...)
	}

	output, err := cmd.Output()
	if err != nil {
		if exitErr, ok := err.(*exec.ExitError); ok {
			return "", fmt.Errorf("updown script execution failed (exit code %d): %s",
				exitErr.ExitCode(), string(exitErr.Stderr))
		}
		return "", fmt.Errorf("updown script execution failed: %v", err)
	}

	// If the script returns a new target, use it
	newTarget := strings.TrimSpace(string(output))
	if newTarget != "" {
		logger.Info("Updown script returned new target: %s", newTarget)
		return newTarget, nil
	}

	return target, nil
}<|MERGE_RESOLUTION|>--- conflicted
+++ resolved
@@ -59,11 +59,7 @@
 	// Decode from base64
 	decoded, err := base64.StdEncoding.DecodeString(key)
 	if err != nil {
-<<<<<<< HEAD
-		logger.Fatal("Error decoding base64")
-=======
 		logger.Fatal("Error decoding base64: %v", err)
->>>>>>> acab633d
 	}
 
 	// Convert to hex
@@ -351,7 +347,6 @@
 }
 
 var (
-<<<<<<< HEAD
 	endpoint             string
 	id                   string
 	secret               string
@@ -366,20 +361,9 @@
 	generateAndSaveKeyTo string
 	rm                   bool
 	acceptClients        bool
-=======
-	endpoint      string
-	id            string
-	secret        string
-	mtu           string
-	mtuInt        int
-	dns           string
-	privateKey    wgtypes.Key
-	err           error
-	logLevel      string
-	updownScript  string
-	tlsPrivateKey string
-	dockerSocket  string
->>>>>>> acab633d
+	updownScript         string
+	tlsPrivateKey        string
+	dockerSocket         string
 )
 
 func main() {
@@ -391,15 +375,12 @@
 	dns = os.Getenv("DNS")
 	logLevel = os.Getenv("LOG_LEVEL")
 	updownScript = os.Getenv("UPDOWN_SCRIPT")
-<<<<<<< HEAD
 	interfaceName = os.Getenv("INTERFACE")
 	generateAndSaveKeyTo = os.Getenv("GENERATE_AND_SAVE_KEY_TO")
 	rm = os.Getenv("RM") == "true"
 	acceptClients = os.Getenv("ACCEPT_CLIENTS") == "true"
-=======
 	tlsPrivateKey = os.Getenv("TLS_CLIENT_CERT")
 	dockerSocket = os.Getenv("DOCKER_SOCKET")
->>>>>>> acab633d
 
 	if endpoint == "" {
 		flag.StringVar(&endpoint, "endpoint", "", "Endpoint of your pangolin server")
@@ -422,7 +403,6 @@
 	if updownScript == "" {
 		flag.StringVar(&updownScript, "updown", "", "Path to updown script to be called when targets are added or removed")
 	}
-<<<<<<< HEAD
 	if interfaceName == "" {
 		flag.StringVar(&interfaceName, "interface", "wg1", "Name of the WireGuard interface")
 	}
@@ -431,14 +411,12 @@
 	}
 	flag.BoolVar(&rm, "rm", false, "Remove the WireGuard interface")
 	flag.BoolVar(&acceptClients, "accept-clients", false, "Accept clients on the WireGuard interface")
-=======
 	if tlsPrivateKey == "" {
 		flag.StringVar(&tlsPrivateKey, "tls-client-cert", "", "Path to client certificate used for mTLS")
 	}
 	if dockerSocket == "" {
 		flag.StringVar(&dockerSocket, "docker-socket", "", "Path to Docker socket (typically /var/run/docker.sock)")
 	}
->>>>>>> acab633d
 
 	// do a --version check
 	version := flag.Bool("version", false, "Print the version")
@@ -821,7 +799,6 @@
 	signal.Notify(sigCh, syscall.SIGINT, syscall.SIGTERM)
 	sigReceived := <-sigCh
 
-<<<<<<< HEAD
 	dev.Close()
 
 	if wgService != nil {
@@ -841,13 +818,6 @@
 	}
 	logger.Info("Exiting...")
 	os.Exit(0)
-=======
-	// Cleanup
-	logger.Info("Received %s signal, stopping", sigReceived.String())
-	if dev != nil {
-		dev.Close()
-	}
->>>>>>> acab633d
 }
 
 func parseTargetData(data interface{}) (TargetData, error) {
